import unittest
import numpy as np
from unittest import mock # Make sure mock is imported

# Existing imports from rate_calculator
from rate_calculator import (
    _convert_ea_to_cal_per_mol, 
    get_third_body_concentration,
    calculate_arrhenius_rate,
    calculate_plog_rate,
    calculate_troe_rate,
    R_cal, 
    R_atm_cm3
)

# Imports for new reverse rate calculation tests
try:
    from rate_calculator import (
        get_reaction_thermo_properties, calculate_equilibrium_constant_kp,
        calculate_delta_n_gas, calculate_equilibrium_constant_kc,
        calculate_reverse_rate_constant, R_J_MOL_K, R_L_ATM_MOL_K
    )
except ImportError:
    get_reaction_thermo_properties = None
    calculate_equilibrium_constant_kp = None
    calculate_delta_n_gas = None
    calculate_equilibrium_constant_kc = None
    calculate_reverse_rate_constant = None
    R_J_MOL_K = 8.314462618 
    R_L_ATM_MOL_K = 0.08205736608

class TestRateCalculatorNew(unittest.TestCase):

    def test_ea_conversion(self):
        self.assertAlmostEqual(_convert_ea_to_cal_per_mol(1000, 'CAL/MOLE'), 1000.0)
        self.assertAlmostEqual(_convert_ea_to_cal_per_mol(1.0, 'KCAL/MOLE'), 1000.0)
        self.assertAlmostEqual(_convert_ea_to_cal_per_mol(10.0, 'KCAL/MOLE'), 10000.0)
        self.assertAlmostEqual(_convert_ea_to_cal_per_mol(418.4, 'J/MOL'), 100.0, places=5)
        self.assertAlmostEqual(_convert_ea_to_cal_per_mol(4184.0, 'JOULES/MOLE'), 1000.0, places=5)
        self.assertAlmostEqual(_convert_ea_to_cal_per_mol(4.184, 'KJ/MOL'), 1000.0, places=5)
        self.assertAlmostEqual(_convert_ea_to_cal_per_mol(41.84, 'KJOULES/MOLE'), 10000.0, places=5)
        self.assertAlmostEqual(_convert_ea_to_cal_per_mol(1000.0, 'KELVINS'), 1000.0 * R_cal, places=5)
        self.assertAlmostEqual(_convert_ea_to_cal_per_mol(1000.0, 'K'), 1000.0 * R_cal, places=5)
        self.assertAlmostEqual(_convert_ea_to_cal_per_mol(1.0, 'EVOLTS'), 23060.5, places=5)
        
        # Test unrecognized unit (should return original value and print warning)
        self.assertAlmostEqual(_convert_ea_to_cal_per_mol(500.0, 'UNKNOWN_UNIT'), 500.0)
        # Test None unit (should default to CAL/MOLE)
        self.assertAlmostEqual(_convert_ea_to_cal_per_mol(500.0, None), 500.0)


    def test_get_third_body_concentration(self):
        expected_M = 1 / (R_atm_cm3 * 298.0) 
        self.assertAlmostEqual(get_third_body_concentration(1.0, 298.0), expected_M, places=8)
        self.assertEqual(get_third_body_concentration(1.0, 0.0), 0.0) # T=0 should return 0
        self.assertEqual(get_third_body_concentration(-1.0, 298.0), 0.0) # P<0 should return 0
        self.assertEqual(get_third_body_concentration(0.0, 298.0), 0.0) # P=0 should return 0

    def test_calculate_arrhenius_rate_new_structure(self):
        T1 = 1000.0
        # Case 1: CAL/MOLE
        params1 = {'A': 1e13, 'n': 0, 'Ea': 10000, 'units': 'CAL/MOLE'}
        expected_k1 = 1e13 * np.exp(-10000 / (R_cal * T1))
        self.assertAlmostEqual(calculate_arrhenius_rate(params1, T1), expected_k1, places=5)

        # Case 2: KCAL/MOLE
        params2 = {'A': 1e13, 'n': 0, 'Ea': 10.0, 'units': 'KCAL/MOLE'} # Ea = 10 kcal/mol
        expected_k2 = 1e13 * np.exp(-10000 / (R_cal * T1)) # Same as above
        self.assertAlmostEqual(calculate_arrhenius_rate(params2, T1), expected_k2, places=5)

        # Case 3: JOULES/MOLE
        params3 = {'A': 1e13, 'n': 0, 'Ea': 10000 * 4.184, 'units': 'JOULES/MOLE'} # Ea = 10000 cal/mol in Joules
        self.assertAlmostEqual(calculate_arrhenius_rate(params3, T1), expected_k1, places=5)
        
        # Case 4: KELVINS
        params4 = {'A': 1e13, 'n': 0, 'Ea': 10000 / R_cal, 'units': 'KELVINS'} # Ea/R = 5027.1 K
        self.assertAlmostEqual(calculate_arrhenius_rate(params4, T1), expected_k1, places=5)

        # Test missing params
        self.assertIsNone(calculate_arrhenius_rate({'A': 1e13, 'n': 0, 'units': 'CAL/MOLE'}, T1)) # Missing Ea
        self.assertIsNone(calculate_arrhenius_rate({}, T1))


    def test_calculate_plog_rate_new_structure(self):
        T_test = 500.0  # K
        plog_entries = [
            {'pressure': 1.0, 'A': 1e10, 'n': 0, 'Ea': 1.0, 'units': 'KCAL/MOLE'}, # 1000 cal/mol
            {'pressure': 10.0, 'A': 1e12, 'n': 0, 'Ea': 2000.0, 'units': 'CAL/MOLE'} # 2000 cal/mol
        ]
        # k1 at P=1, T=500: 1e10 * exp(-1000 / (R_cal * 500))
        k1_val = 1e10 * np.exp(-1000 / (R_cal * T_test))
        # k2 at P=10, T=500: 1e12 * exp(-2000 / (R_cal * 500))
        k2_val = 1e12 * np.exp(-2000 / (R_cal * T_test))

        self.assertAlmostEqual(calculate_plog_rate(plog_entries, T_test, 1.0), k1_val, delta=k1_val*1e-5)
        self.assertAlmostEqual(calculate_plog_rate(plog_entries, T_test, 10.0), k2_val, delta=k2_val*1e-5)
        
        log_k1 = np.log(k1_val); log_k2 = np.log(k2_val)
        log_P1 = np.log(1.0); log_P2 = np.log(10.0)
        log_P_target_interp = np.log(5.0)
        log_k_expected_interp = log_k1 + (log_k2 - log_k1) * (log_P_target_interp - log_P1) / (log_P2 - log_P1)
        expected_k_interp = np.exp(log_k_expected_interp)
        self.assertAlmostEqual(calculate_plog_rate(plog_entries, T_test, 5.0), expected_k_interp, delta=expected_k_interp*1e-5)

        # Test extrapolation (P_target below min pressure)
        self.assertAlmostEqual(calculate_plog_rate(plog_entries, T_test, 0.1), k1_val, delta=k1_val*1e-5)
        # Test extrapolation (P_target above max pressure)
        self.assertAlmostEqual(calculate_plog_rate(plog_entries, T_test, 100.0), k2_val, delta=k2_val*1e-5)

        # Test P_target <= 0
        self.assertIsNone(calculate_plog_rate(plog_entries, T_test, 0.0))
        self.assertIsNone(calculate_plog_rate(plog_entries, T_test, -1.0))
        
        # Test T <= 0
        self.assertIsNone(calculate_plog_rate(plog_entries, 0.0, 5.0))
        self.assertIsNone(calculate_plog_rate(plog_entries, -100.0, 5.0))

        # Test with invalid pressure in PLOG entries
        plog_invalid_pressure = [
            {'pressure': -1.0, 'A': 1e10, 'n': 0, 'Ea': 1.0, 'units': 'KCAL/MOLE'},
            plog_entries[1] # Valid entry
        ]
        # Should use only the valid entry (k2_val at P=10) if P_target is closer to it or exact
        self.assertAlmostEqual(calculate_plog_rate(plog_invalid_pressure, T_test, 10.0), k2_val, delta=k2_val*1e-5)
        
        plog_zero_pressure = [
            {'pressure': 0.0, 'A': 1e10, 'n': 0, 'Ea': 1.0, 'units': 'KCAL/MOLE'},
            plog_entries[1]
        ]
        self.assertAlmostEqual(calculate_plog_rate(plog_zero_pressure, T_test, 10.0), k2_val, delta=k2_val*1e-5)


        # Test with a single PLOG entry
        single_plog_entry = [plog_entries[0]]
        self.assertAlmostEqual(calculate_plog_rate(single_plog_entry, T_test, 1.0), k1_val, delta=k1_val*1e-5)
        # Extrapolation with single entry should return that entry's rate
        self.assertAlmostEqual(calculate_plog_rate(single_plog_entry, T_test, 0.1), k1_val, delta=k1_val*1e-5)
        self.assertAlmostEqual(calculate_plog_rate(single_plog_entry, T_test, 10.0), k1_val, delta=k1_val*1e-5)

        # Test with duplicate pressure points in PLOG entries
        # Current behavior: if pressures are identical, first one encountered after sort is used.
        # If log_P are identical, unique_rates logic keeps the first one.
        plog_duplicate_pressure = [
            {'pressure': 1.0, 'A': 1e10, 'n': 0, 'Ea': 1.0, 'units': 'KCAL/MOLE'}, # k1_val
            {'pressure': 1.0, 'A': 1e11, 'n': 0, 'Ea': 1.5, 'units': 'KCAL/MOLE'}, # Different rate params
            {'pressure': 10.0, 'A': 1e12, 'n': 0, 'Ea': 2000.0, 'units': 'CAL/MOLE'} # k2_val
        ]
        # Rate at P=1.0 should be k1_val because it's the first one for P=1.0
        self.assertAlmostEqual(calculate_plog_rate(plog_duplicate_pressure, T_test, 1.0), k1_val, delta=k1_val*1e-5)
        
        # Test with empty PLOG entries
        self.assertIsNone(calculate_plog_rate([], T_test, 1.0))
        
        # Test with PLOG entries missing required keys
        plog_missing_keys = [{'pressure': 1.0, 'A': 1e10}] # Missing n, Ea
        self.assertIsNone(calculate_plog_rate(plog_missing_keys, T_test, 1.0))

    def test_calculate_troe_rate_new_structure(self):
        T = 1000.0  # K
        P_target = 1.0  # atm
        
        troe_data1 = {
            'k_inf': {'A': 1.0E14, 'n': 0.0, 'Ea': 2.0, 'units': 'KCAL/MOLE'}, # 2000 cal/mol
            'k0': {'A': 1.0E16, 'n': 0.0, 'Ea': 500.0, 'units': 'CAL/MOLE'},   # 500 cal/mol
            'coeffs': [0.6, 200.0, 1200.0, 5000.0] 
        }
        
        # Calculate expected k_inf and k0_val with correct units
        k_inf_val_exp = 1.0E14 * np.exp(-2000.0 / (R_cal * T))
        k0_val_exp = 1.0E16 * np.exp(-500.0 / (R_cal * T))
        M_conc = get_third_body_concentration(P_target, T)
        k0_eff_exp = k0_val_exp * M_conc
        Pr_exp = k0_eff_exp / k_inf_val_exp

        alpha, T3s, T1s, T2s = troe_data1['coeffs']
        F_cent_exp = (1 - alpha) * np.exp(-T / T3s) + alpha * np.exp(-T / T1s) + np.exp(-T / T2s)
        
        log10_Pr_exp = np.log10(Pr_exp) if Pr_exp > 0 else -np.inf # Avoid log(0)
        c_exp = -0.4 - 0.67 * log10_Pr_exp
        n_exp = 0.75 - 1.27 * log10_Pr_exp
        val_exp = log10_Pr_exp - c_exp
        denom_exp = n_exp - 0.14 * val_exp
        F_exp = 10**(np.log10(F_cent_exp) / (1.0 + (val_exp / denom_exp)**2)) if F_cent_exp > 0 and denom_exp != 0 else 1.0
        k_expected = k_inf_val_exp * (Pr_exp / (1 + Pr_exp)) * F_exp
        
        k_calc = calculate_troe_rate(troe_data1, T, P_target, M_conc=None)
        self.assertAlmostEqual(k_calc, k_expected, delta=k_expected * 1e-5)

        # Test with missing k0
        troe_data_no_k0 = {'k_inf': troe_data1['k_inf'], 'k0': {}, 'coeffs': troe_data1['coeffs']}
        self.assertIsNone(calculate_troe_rate(troe_data_no_k0, T, P_target, None))

        # Test with missing k_inf
        troe_data_no_kinf = {'k_inf': {}, 'k0': troe_data1['k0'], 'coeffs': troe_data1['coeffs']}
        self.assertIsNone(calculate_troe_rate(troe_data_no_kinf, T, P_target, None))

        # Test with missing troe_coeffs
        troe_data_no_coeffs = {'k_inf': troe_data1['k_inf'], 'k0': troe_data1['k0'], 'coeffs': [] }
        self.assertIsNone(calculate_troe_rate(troe_data_no_coeffs, T, P_target, None))

        # Test with M_conc provided directly
        M_conc_direct = 0.05 # mol/cm^3, arbitrary value
<<<<<<< HEAD
        k0_eff_exp_direct = k0_val_exp * M_conc_direct # Use k0_val_exp from the top of the method
        Pr_exp_direct = k0_eff_exp_direct / k_inf_val_exp # Use k_inf_val_exp from the top
        
        F_cent_exp_direct = F_cent_exp # Coeffs are the same
        log10_Pr_exp_direct = np.log10(Pr_exp_direct) if Pr_exp_direct > 0 else -np.inf
=======
        # Recalculate Pr_exp and k_expected with M_conc_direct
        k_inf_val_exp_direct = 1.0E14 * np.exp(-2000.0 / (R_cal * T)) # Same k_inf
        k0_val_exp_direct = 1.0E16 * np.exp(-500.0 / (R_cal * T))   # Same k0
        k0_eff_exp_direct = k0_val_exp_direct * M_conc_direct
        Pr_exp_direct = k0_eff_exp_direct / k_inf_val_exp_direct
        
        alpha_d, T3s_d, T1s_d, T2s_d = troe_data1['coeffs'] # Use same coeffs as troe_data1
        F_cent_exp_direct = (1 - alpha_d) * np.exp(-T / T3s_d) + alpha_d * np.exp(-T / T1s_d) + np.exp(-T / T2s_d)
        
        log10_Pr_exp_direct = np.log10(Pr_exp_direct)
>>>>>>> 8b1636b6
        c_exp_direct = -0.4 - 0.67 * log10_Pr_exp_direct
        n_exp_direct = 0.75 - 1.27 * log10_Pr_exp_direct
        val_exp_direct = log10_Pr_exp_direct - c_exp_direct
        denom_exp_direct = n_exp_direct - 0.14 * val_exp_direct
<<<<<<< HEAD
        F_exp_direct = 10**(np.log10(F_cent_exp_direct) / (1.0 + (val_exp_direct / denom_exp_direct)**2)) if F_cent_exp_direct > 0 and denom_exp_direct != 0 else 1.0
        
        k_expected_direct_M = k_inf_val_exp * (Pr_exp_direct / (1 + Pr_exp_direct)) * F_exp_direct
        k_calc_direct_M = calculate_troe_rate(troe_data1, T, P_target=999, M_conc=M_conc_direct) 
        self.assertAlmostEqual(k_calc_direct_M, k_expected_direct_M, delta=k_expected_direct_M * 1e-5)

        self.assertAlmostEqual(calculate_troe_rate(troe_data1, T, P_target=0, M_conc=None), 0.0, places=8)
        self.assertIsNone(calculate_troe_rate(troe_data1, T, P_target=-1.0, M_conc=None))
        self.assertIsNone(calculate_troe_rate(troe_data1, 0, P_target, M_conc=None))
        self.assertIsNone(calculate_troe_rate(troe_data1, -100, P_target, M_conc=None))

        troe_invalid_coeffs1 = {**troe_data1, 'coeffs': [0.6, 0.0, 1200.0]}
        self.assertIsNone(calculate_troe_rate(troe_invalid_coeffs1, T, P_target, None))
        
        troe_invalid_coeffs2 = {**troe_data1, 'coeffs': [0.6, 200.0, -100.0]}
        self.assertIsNone(calculate_troe_rate(troe_invalid_coeffs2, T, P_target, None))

        troe_non_positive_T2s = {**troe_data1, 'coeffs': [0.6, 200.0, 1200.0, -50.0]}
        alpha_noT2s, T3s_noT2s, T1s_noT2s, _ = troe_data1['coeffs']
        F_cent_exp_noT2s = (1 - alpha_noT2s) * np.exp(-T / T3s_noT2s) + alpha_noT2s * np.exp(-T / T1s_noT2s)
        log10_Pr_exp_noT2s = np.log10(Pr_exp) if Pr_exp > 0 else -np.inf
=======
        F_exp_direct = 10**(np.log10(F_cent_exp_direct) / (1.0 + (val_exp_direct / denom_exp_direct)**2))
        
        k_expected_direct_M = k_inf_val_exp_direct * (Pr_exp_direct / (1 + Pr_exp_direct)) * F_exp_direct
        k_calc_direct_M = calculate_troe_rate(troe_data1, T, P_target=999, M_conc=M_conc_direct) # P_target should be ignored
        self.assertAlmostEqual(k_calc_direct_M, k_expected_direct_M, delta=k_expected_direct_M * 1e-5)

        # Test with P_target = 0 (when M_conc is None)
        # This should result in M_conc = 0, so k0_eff = 0, Pr = 0.
        # When Pr = 0, F is typically 1 (or can be, depending on Pr range for F formula).
        # k = k_inf * (0 / (1+0)) * F = 0
        self.assertAlmostEqual(calculate_troe_rate(troe_data1, T, P_target=0, M_conc=None), 0.0, places=8)

        # Test with P_target < 0 (when M_conc is None) -> should return None based on current code structure
        self.assertIsNone(calculate_troe_rate(troe_data1, T, P_target=-1.0, M_conc=None))


        # Test with T <= 0
        self.assertIsNone(calculate_troe_rate(troe_data1, 0, P_target, M_conc=None))
        self.assertIsNone(calculate_troe_rate(troe_data1, -100, P_target, M_conc=None))

        # Test with invalid Troe coefficients
        troe_invalid_coeffs1 = {**troe_data1, 'coeffs': [0.6, 0.0, 1200.0]} # T3star = 0
        self.assertIsNone(calculate_troe_rate(troe_invalid_coeffs1, T, P_target, None))
        
        troe_invalid_coeffs2 = {**troe_data1, 'coeffs': [0.6, 200.0, -100.0]} # T1star < 0
        self.assertIsNone(calculate_troe_rate(troe_invalid_coeffs2, T, P_target, None))

        # Test with non-positive T2star (optional 4th coeff) - should still run if T2star is None or not there
        # If T2star is present and non-positive, it might cause issues if not handled in main code.
        # The main code has: if len(troe_coeffs) >= 4 and troe_coeffs[3] is not None: T2star = troe_coeffs[3]
        # if T2star > 0: F_cent += np.exp(-T / T2star)
        # So a non-positive T2star (if present) means it's not added to F_cent. This is fine.
        troe_non_positive_T2s = {
            'k_inf': {'A': 1.0E14, 'n': 0.0, 'Ea': 2.0, 'units': 'KCAL/MOLE'},
            'k0': {'A': 1.0E16, 'n': 0.0, 'Ea': 500.0, 'units': 'CAL/MOLE'},
            'coeffs': [0.6, 200.0, 1200.0, -50.0] # T2star < 0
        }
        # This should run, as -50.0 for T2star means the term np.exp(-T / T2star) is not added.
        # Let's calculate without the T2s term from troe_data1
        alpha_noT2s, T3s_noT2s, T1s_noT2s, _ = troe_data1['coeffs']
        F_cent_exp_noT2s = (1 - alpha_noT2s) * np.exp(-T / T3s_noT2s) + alpha_noT2s * np.exp(-T / T1s_noT2s)
        log10_Pr_exp_noT2s = np.log10(Pr_exp) # Pr_exp from original troe_data1 calculation at P_target=1
>>>>>>> 8b1636b6
        c_exp_noT2s = -0.4 - 0.67 * log10_Pr_exp_noT2s
        n_exp_noT2s = 0.75 - 1.27 * log10_Pr_exp_noT2s
        val_exp_noT2s = log10_Pr_exp_noT2s - c_exp_noT2s
        denom_exp_noT2s = n_exp_noT2s - 0.14 * val_exp_noT2s
<<<<<<< HEAD
        F_exp_noT2s = 10**(np.log10(F_cent_exp_noT2s) / (1.0 + (val_exp_noT2s / denom_exp_noT2s)**2)) if F_cent_exp_noT2s > 0 and denom_exp_noT2s != 0 else 1.0
        k_expected_noT2s = k_inf_val_exp * (Pr_exp / (1 + Pr_exp)) * F_exp_noT2s
        self.assertAlmostEqual(calculate_troe_rate(troe_non_positive_T2s, T, P_target, None), k_expected_noT2s, delta=k_expected_noT2s*1e-5)
        
        troe_with_None_T2s = {**troe_data1, 'coeffs': [0.6, 200.0, 1200.0, None]}
        self.assertAlmostEqual(calculate_troe_rate(troe_with_None_T2s, T, P_target, None), k_expected_noT2s, delta=k_expected_noT2s*1e-5)

# ---- New Test Classes for Reverse Rate Calculations ----
MOCK_THERMO_SPECIES_PROPERTIES = {
    "A": (10000.0, 200.0, -190000.0, 50.0), 
    "B": (15000.0, 220.0, -205000.0, 60.0),
    "C": (5000.0, 180.0, -175000.0, 40.0),
    "D_SOLID": (2000.0, 50.0, -48000.0, 30.0),
    "X_TRANGE": (None, None, None, None) 
}

MOCK_THERMO_DATA_DICT = {
    "A": {'species_name': "A", 'phase': 'G'}, 
    "B": {'species_name': "B", 'phase': 'G'},
    "C": {'species_name': "C", 'phase': 'G'},
    "D_SOLID": {'species_name': "D_SOLID", 'phase': 'S'},
    "X_TRANGE": {'species_name': "X_TRANGE", 'phase': 'G'}
}

def mock_get_thermo_properties_for_rate_calc_tests(species_name, T_kelvin, thermo_data_dict_ignored):
    if T_kelvin == 1000.0: # Mock specific behavior for T=1000K
        return MOCK_THERMO_SPECIES_PROPERTIES.get(species_name.upper(), (None, None, None, None))
    # Add behavior for other temperatures if needed by other tests, or keep it simple
    return (None, None, None, None) # Default for unmocked T or species

@mock.patch('rate_calculator.get_thermo_properties', mock_get_thermo_properties_for_rate_calc_tests)
class TestGetReactionThermoProperties(unittest.TestCase):
    def setUp(self):
        if get_reaction_thermo_properties is None:
            self.skipTest("get_reaction_thermo_properties not imported.")
        self.reaction_AB_C = {'reactants': [('A',1), ('B',1)], 'products': [('C',1)]}
        self.reaction_missing_from_dict = {'reactants': [('Z_NOT_IN_DICT',1)], 'products': [('A',1)]}
        self.reaction_calc_error_for_species = {'reactants': [('A',1)], 'products': [('X_TRANGE',1)]}

    def test_calc_delta_hsg_simple_reaction_AB_C(self):
        dH, dS, dG, missing, err = get_reaction_thermo_properties(self.reaction_AB_C, 1000.0, MOCK_THERMO_DATA_DICT)
        self.assertFalse(err)
        self.assertEqual(len(missing), 0)
        self.assertAlmostEqual(dH, -20000.0) # 5000 - (10000+15000)
        self.assertAlmostEqual(dS, -240.0)  # 180 - (200+220)
        self.assertAlmostEqual(dG, 220000.0) # -175000 - (-190000 + -205000)

    def test_species_missing_from_thermo_data_dict(self):
        dH, dS, dG, missing, err = get_reaction_thermo_properties(self.reaction_missing_from_dict, 1000.0, MOCK_THERMO_DATA_DICT)
        self.assertTrue(err)
        self.assertIn("Z_NOT_IN_DICT", missing)
        self.assertIsNone(dH)

    def test_thermo_calculation_error_for_species(self): # e.g. T out of range
        dH, dS, dG, missing, err = get_reaction_thermo_properties(self.reaction_trange_err, 1000.0, MOCK_THERMO_DATA_DICT)
        self.assertTrue(err) 
        self.assertTrue(any("X_TRANGE (T_range @1000.0K)" in m for m in missing))
        self.assertIsNone(dH)

class TestCalculateEquilibriumConstantKp(unittest.TestCase):
    def test_kp_calc_valid_input(self):
        if calculate_equilibrium_constant_kp is None: self.skipTest("Kp function not imported.")
        expected_Kp = np.exp(5000.0 / (R_J_MOL_K * 1000.0)) # dG = -5000 J/mol
        self.assertAlmostEqual(calculate_equilibrium_constant_kp(-5000.0, 1000.0), expected_Kp)

    def test_kp_calc_T_zero_or_negative(self):
        if calculate_equilibrium_constant_kp is None: self.skipTest("Kp function not imported.")
        self.assertIsNone(calculate_equilibrium_constant_kp(-5000.0, 0.0))
        self.assertIsNone(calculate_equilibrium_constant_kp(-5000.0, -100.0))
        
    def test_kp_calc_dG_None(self):
        if calculate_equilibrium_constant_kp is None: self.skipTest("Kp function not imported.")
        self.assertIsNone(calculate_equilibrium_constant_kp(None, 1000.0))

    def test_kp_overflow_and_underflow(self): 
        if calculate_equilibrium_constant_kp is None: self.skipTest("Kp function not imported.")
        # Test overflow: -dG / RT is very large positive
        overflow_neg_dG = -710 * R_J_MOL_K * 1000.0 # exp(710) overflows float64
        self.assertEqual(calculate_equilibrium_constant_kp(overflow_neg_dG, 1000.0), np.inf)
        # Test underflow: -dG / RT is very large negative (dG is very large positive)
        large_pos_dG = 710 * R_J_MOL_K * 1000.0 # exp(-710) is ~0
        self.assertAlmostEqual(calculate_equilibrium_constant_kp(large_pos_dG, 1000.0), 0.0)

class TestCalculateDeltaNGas(unittest.TestCase):
    def setUp(self):
        if calculate_delta_n_gas is None: self.skipTest("delta_n_gas function not imported.")
        self.mock_thermo = MOCK_THERMO_DATA_DICT 

    def test_delta_n_all_gas(self):
        reaction = {'reactants': [('A',1), ('B',1)], 'products': [('C',1)]} 
        self.assertEqual(calculate_delta_n_gas(reaction, self.mock_thermo), -1.0)

    def test_delta_n_mixed_phase(self):
        reaction = {'reactants': [('A',1), ('D_SOLID',1)], 'products': [('C',1)]}
        self.assertEqual(calculate_delta_n_gas(reaction, self.mock_thermo), 0.0)
        
    def test_delta_n_species_not_in_thermo_defaults_to_gas(self):
        reaction = {'reactants': [('X_UNKNOWN',1)], 'products': [('Y_UNKNOWN',1), ('Z_UNKNOWN',1)]} 
        self.assertEqual(calculate_delta_n_gas(reaction, self.mock_thermo), 1.0) # Z+Y - X = 1+1-1 = 1

class TestCalculateEquilibriumConstantKc(unittest.TestCase):
    def test_kc_calc_valid_input(self):
        if calculate_equilibrium_constant_kc is None: self.skipTest("Kc function not imported.")
        R_L = R_L_ATM_MOL_K 
        Kp, T, dn = 100.0, 1000.0, -1.0
        expected_Kc = Kp * ( (1.0 / (R_L * T)) ** dn )
        self.assertAlmostEqual(calculate_equilibrium_constant_kc(Kp, T, dn), expected_Kc)

    def test_kc_calc_T_zero_or_negative(self):
        if calculate_equilibrium_constant_kc is None: self.skipTest("Kc function not imported.")
        self.assertIsNone(calculate_equilibrium_constant_kc(100.0, 0.0, 1.0))
        self.assertIsNone(calculate_equilibrium_constant_kc(100.0, -100.0, 1.0))

    def test_kc_with_invalid_inputs(self):
        if calculate_equilibrium_constant_kc is None: self.skipTest("Kc function not imported.")
        self.assertIsNone(calculate_equilibrium_constant_kc(None, 1000.0, 1.0)) # Kp is None
        self.assertIsNone(calculate_equilibrium_constant_kc(100.0, 1000.0, None)) # delta_n_gas is None

class TestCalculateReverseRateConstant(unittest.TestCase):
    def test_kr_calc_valid_input(self):
        if calculate_reverse_rate_constant is None: self.skipTest("kr function not imported.")
        self.assertAlmostEqual(calculate_reverse_rate_constant(kf=100.0, Kc=10.0), 10.0)

    def test_kr_with_Kc_zero(self):
        if calculate_reverse_rate_constant is None: self.skipTest("kr function not imported.")
        self.assertIsNone(calculate_reverse_rate_constant(kf=100.0, Kc=0.0))

    def test_kr_with_invalid_inputs(self):
        if calculate_reverse_rate_constant is None: self.skipTest("kr function not imported.")
        self.assertIsNone(calculate_reverse_rate_constant(kf=100.0, Kc=None))
        self.assertIsNone(calculate_reverse_rate_constant(kf=None, Kc=10.0))

if __name__ == '__main__':
    unittest.main()
=======
        F_exp_noT2s = 10**(np.log10(F_cent_exp_noT2s) / (1.0 + (val_exp_noT2s / denom_exp_noT2s)**2))
        k_expected_noT2s = k_inf_val_exp * (Pr_exp / (1 + Pr_exp)) * F_exp_noT2s
        self.assertAlmostEqual(calculate_troe_rate(troe_non_positive_T2s, T, P_target, None), k_expected_noT2s, delta=k_expected_noT2s*1e-5)
>>>>>>> 8b1636b6
<|MERGE_RESOLUTION|>--- conflicted
+++ resolved
@@ -200,13 +200,8 @@
 
         # Test with M_conc provided directly
         M_conc_direct = 0.05 # mol/cm^3, arbitrary value
-<<<<<<< HEAD
-        k0_eff_exp_direct = k0_val_exp * M_conc_direct # Use k0_val_exp from the top of the method
-        Pr_exp_direct = k0_eff_exp_direct / k_inf_val_exp # Use k_inf_val_exp from the top
-        
-        F_cent_exp_direct = F_cent_exp # Coeffs are the same
-        log10_Pr_exp_direct = np.log10(Pr_exp_direct) if Pr_exp_direct > 0 else -np.inf
-=======
+
+
         # Recalculate Pr_exp and k_expected with M_conc_direct
         k_inf_val_exp_direct = 1.0E14 * np.exp(-2000.0 / (R_cal * T)) # Same k_inf
         k0_val_exp_direct = 1.0E16 * np.exp(-500.0 / (R_cal * T))   # Same k0
@@ -217,12 +212,7 @@
         F_cent_exp_direct = (1 - alpha_d) * np.exp(-T / T3s_d) + alpha_d * np.exp(-T / T1s_d) + np.exp(-T / T2s_d)
         
         log10_Pr_exp_direct = np.log10(Pr_exp_direct)
->>>>>>> 8b1636b6
-        c_exp_direct = -0.4 - 0.67 * log10_Pr_exp_direct
-        n_exp_direct = 0.75 - 1.27 * log10_Pr_exp_direct
-        val_exp_direct = log10_Pr_exp_direct - c_exp_direct
-        denom_exp_direct = n_exp_direct - 0.14 * val_exp_direct
-<<<<<<< HEAD
+
         F_exp_direct = 10**(np.log10(F_cent_exp_direct) / (1.0 + (val_exp_direct / denom_exp_direct)**2)) if F_cent_exp_direct > 0 and denom_exp_direct != 0 else 1.0
         
         k_expected_direct_M = k_inf_val_exp * (Pr_exp_direct / (1 + Pr_exp_direct)) * F_exp_direct
@@ -244,55 +234,10 @@
         alpha_noT2s, T3s_noT2s, T1s_noT2s, _ = troe_data1['coeffs']
         F_cent_exp_noT2s = (1 - alpha_noT2s) * np.exp(-T / T3s_noT2s) + alpha_noT2s * np.exp(-T / T1s_noT2s)
         log10_Pr_exp_noT2s = np.log10(Pr_exp) if Pr_exp > 0 else -np.inf
-=======
-        F_exp_direct = 10**(np.log10(F_cent_exp_direct) / (1.0 + (val_exp_direct / denom_exp_direct)**2))
-        
-        k_expected_direct_M = k_inf_val_exp_direct * (Pr_exp_direct / (1 + Pr_exp_direct)) * F_exp_direct
-        k_calc_direct_M = calculate_troe_rate(troe_data1, T, P_target=999, M_conc=M_conc_direct) # P_target should be ignored
-        self.assertAlmostEqual(k_calc_direct_M, k_expected_direct_M, delta=k_expected_direct_M * 1e-5)
-
-        # Test with P_target = 0 (when M_conc is None)
-        # This should result in M_conc = 0, so k0_eff = 0, Pr = 0.
-        # When Pr = 0, F is typically 1 (or can be, depending on Pr range for F formula).
-        # k = k_inf * (0 / (1+0)) * F = 0
-        self.assertAlmostEqual(calculate_troe_rate(troe_data1, T, P_target=0, M_conc=None), 0.0, places=8)
-
-        # Test with P_target < 0 (when M_conc is None) -> should return None based on current code structure
-        self.assertIsNone(calculate_troe_rate(troe_data1, T, P_target=-1.0, M_conc=None))
-
-
-        # Test with T <= 0
-        self.assertIsNone(calculate_troe_rate(troe_data1, 0, P_target, M_conc=None))
-        self.assertIsNone(calculate_troe_rate(troe_data1, -100, P_target, M_conc=None))
-
-        # Test with invalid Troe coefficients
-        troe_invalid_coeffs1 = {**troe_data1, 'coeffs': [0.6, 0.0, 1200.0]} # T3star = 0
-        self.assertIsNone(calculate_troe_rate(troe_invalid_coeffs1, T, P_target, None))
-        
-        troe_invalid_coeffs2 = {**troe_data1, 'coeffs': [0.6, 200.0, -100.0]} # T1star < 0
-        self.assertIsNone(calculate_troe_rate(troe_invalid_coeffs2, T, P_target, None))
-
-        # Test with non-positive T2star (optional 4th coeff) - should still run if T2star is None or not there
-        # If T2star is present and non-positive, it might cause issues if not handled in main code.
-        # The main code has: if len(troe_coeffs) >= 4 and troe_coeffs[3] is not None: T2star = troe_coeffs[3]
-        # if T2star > 0: F_cent += np.exp(-T / T2star)
-        # So a non-positive T2star (if present) means it's not added to F_cent. This is fine.
-        troe_non_positive_T2s = {
-            'k_inf': {'A': 1.0E14, 'n': 0.0, 'Ea': 2.0, 'units': 'KCAL/MOLE'},
-            'k0': {'A': 1.0E16, 'n': 0.0, 'Ea': 500.0, 'units': 'CAL/MOLE'},
-            'coeffs': [0.6, 200.0, 1200.0, -50.0] # T2star < 0
-        }
-        # This should run, as -50.0 for T2star means the term np.exp(-T / T2star) is not added.
-        # Let's calculate without the T2s term from troe_data1
-        alpha_noT2s, T3s_noT2s, T1s_noT2s, _ = troe_data1['coeffs']
-        F_cent_exp_noT2s = (1 - alpha_noT2s) * np.exp(-T / T3s_noT2s) + alpha_noT2s * np.exp(-T / T1s_noT2s)
-        log10_Pr_exp_noT2s = np.log10(Pr_exp) # Pr_exp from original troe_data1 calculation at P_target=1
->>>>>>> 8b1636b6
         c_exp_noT2s = -0.4 - 0.67 * log10_Pr_exp_noT2s
         n_exp_noT2s = 0.75 - 1.27 * log10_Pr_exp_noT2s
         val_exp_noT2s = log10_Pr_exp_noT2s - c_exp_noT2s
         denom_exp_noT2s = n_exp_noT2s - 0.14 * val_exp_noT2s
-<<<<<<< HEAD
         F_exp_noT2s = 10**(np.log10(F_cent_exp_noT2s) / (1.0 + (val_exp_noT2s / denom_exp_noT2s)**2)) if F_cent_exp_noT2s > 0 and denom_exp_noT2s != 0 else 1.0
         k_expected_noT2s = k_inf_val_exp * (Pr_exp / (1 + Pr_exp)) * F_exp_noT2s
         self.assertAlmostEqual(calculate_troe_rate(troe_non_positive_T2s, T, P_target, None), k_expected_noT2s, delta=k_expected_noT2s*1e-5)
@@ -427,8 +372,3 @@
 
 if __name__ == '__main__':
     unittest.main()
-=======
-        F_exp_noT2s = 10**(np.log10(F_cent_exp_noT2s) / (1.0 + (val_exp_noT2s / denom_exp_noT2s)**2))
-        k_expected_noT2s = k_inf_val_exp * (Pr_exp / (1 + Pr_exp)) * F_exp_noT2s
-        self.assertAlmostEqual(calculate_troe_rate(troe_non_positive_T2s, T, P_target, None), k_expected_noT2s, delta=k_expected_noT2s*1e-5)
->>>>>>> 8b1636b6
